import logging
import time
from datetime import datetime, timedelta

from django.conf import settings
from django.contrib.auth.models import User

from fost_authn.signature import fost_hmac_url_signature, \
    fost_hmac_request_signature_with_headers


class FostBackend(object):
    def authenticate(self, **kwargs):
        if kwargs.has_key('request'):
            if kwargs.has_key('key') and kwargs.has_key('hmac'):
                return _request_signature(self, **kwargs)
            else:
                return _url_signature(self, **kwargs)
        else:
            _forbid("Not FOST signed")

    def get_user(self, user_id):
        if user_id:
            if type(user_id) == str or type(user_id) == unicode:
                return User.objects.get(username=user_id)
            else:
                return User.objects.get(pk=user_id)


def _forbid(error):
    logging.info(error)
    time.sleep(getattr(settings, 'FOST_AUTHN_MISSIGNED_SLEEP_TIME', 0.5))


def _url_signature(backend, request):
<<<<<<< HEAD
    expires = datetime.utcfromtimestamp(long(request.GET['_e']))
    now = datetime.utcnow()
    logging.info("URL expires at %s and server time is now %s", expires, now)
    if expires < now:
        return _forbid('This URL has already expired')
    key = request.GET['_k']
    secret = settings.FOST_AUTHN_GET_SECRET(request, key)
    query = request.META['QUERY_STRING'].split('&')
    query = [q for q in query if not (q.startswith('_k=') or q.startswith('_e=') or q.startswith('_s'))]
    signature = fost_hmac_url_signature(key, secret,
        request.META['HTTP_HOST'], request.path, '&'.join(query),
        request.GET['_e'])
=======
    if request.GET.has_key('_e'):
        _e = request.GET['_e']
        expires = datetime.utcfromtimestamp(long(_e))
        now = datetime.utcnow()
        logging.info("URL expires at %s and server time is now %s", expires, now)
        if expires < now:
            return _forbid('This URL has already expired')
    else:
        _e = ''
    key = request.GET['_k']
    secret = settings.FOST_AUTHN_GET_SECRET(request, key)
    signature = fost_hmac_url_signature(key, secret,
        request.META['HTTP_HOST'], request.path, request.META['QUERY_STRING'], _e)
>>>>>>> 788c99d2
    return backend.get_user(key)


def _request_signature(backend, request, key, hmac):
    request.SIGNED = {}
    if not hasattr(settings, 'FOST_AUTHN_GET_SECRET'):
        return _forbid("FOST_AUTHN_GET_SECRET is not defined")
    elif not request.META.has_key('HTTP_X_FOST_TIMESTAMP'):
        return _forbid("No HTTP_X_FOST_TIMESTAMP was found")
    secret = settings.FOST_AUTHN_GET_SECRET(request, key)
    logging.info("Found secret %s for key %s", secret, key)
    logging.info("About to parse time stamp from %s",
        request.META['HTTP_X_FOST_TIMESTAMP'][:19])
    signed_time = datetime.strptime(
        request.META['HTTP_X_FOST_TIMESTAMP'][:19], '%Y-%m-%d %H:%M:%S')
    utc_now = datetime.utcnow()
    delta = timedelta(0, getattr(settings,
        'FOST_AUTHN_MAXIMUM_CLOCK_SKEW', 300))
    skew = max(signed_time - utc_now, utc_now - signed_time)
    logging.info(
        "Clock skew is %s based on signed time %s and current time %s "
            "(maximum skew is %s) %s",
        skew, signed_time, utc_now, delta,
        "skew is too high" if skew > delta else "skew is ok")
    if skew < delta:
        signed_headers, signed = [], {}
        for header in request.META['HTTP_X_FOST_HEADERS'].split():
            name = 'HTTP_%s' % header.upper().replace('-', '_')
            value = request.META[name]
            signed[header] = value
            signed_headers.append(value)
        document, signature = fost_hmac_request_signature_with_headers(
            secret,
            request.method, request.path,
            request.META['HTTP_X_FOST_TIMESTAMP'],
            signed_headers,
            request.raw_post_data)
        if signature == hmac:
            request.SIGNED = signed
            if request.SIGNED.has_key('X-FOST-User'):
                return backend.get_user(request.SIGNED['X-FOST-User'])
            else:
                return backend.get_user(1)
        else:
            return _forbid("Signature didn't match provided hmac")
    else:
        return _forbid("Clock skew too high")<|MERGE_RESOLUTION|>--- conflicted
+++ resolved
@@ -33,20 +33,6 @@
 
 
 def _url_signature(backend, request):
-<<<<<<< HEAD
-    expires = datetime.utcfromtimestamp(long(request.GET['_e']))
-    now = datetime.utcnow()
-    logging.info("URL expires at %s and server time is now %s", expires, now)
-    if expires < now:
-        return _forbid('This URL has already expired')
-    key = request.GET['_k']
-    secret = settings.FOST_AUTHN_GET_SECRET(request, key)
-    query = request.META['QUERY_STRING'].split('&')
-    query = [q for q in query if not (q.startswith('_k=') or q.startswith('_e=') or q.startswith('_s'))]
-    signature = fost_hmac_url_signature(key, secret,
-        request.META['HTTP_HOST'], request.path, '&'.join(query),
-        request.GET['_e'])
-=======
     if request.GET.has_key('_e'):
         _e = request.GET['_e']
         expires = datetime.utcfromtimestamp(long(_e))
@@ -58,9 +44,10 @@
         _e = ''
     key = request.GET['_k']
     secret = settings.FOST_AUTHN_GET_SECRET(request, key)
+    query = request.META['QUERY_STRING'].split('&')
+    query = [q for q in query if not (q.startswith('_k=') or q.startswith('_e=') or q.startswith('_s'))]
     signature = fost_hmac_url_signature(key, secret,
-        request.META['HTTP_HOST'], request.path, request.META['QUERY_STRING'], _e)
->>>>>>> 788c99d2
+        request.META['HTTP_HOST'], request.path, query, _e)
     return backend.get_user(key)
 
 
