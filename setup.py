import os
from setuptools import setup

def read(fname1, fname2):
    if os.path.exists(fname1):
        fname = fname1
    else:
        fname = fname2
    return open(os.path.join(os.path.dirname(__file__), fname)).read()

setup(
    name = "django-fost-authn",
<<<<<<< HEAD
    version = "0.3.1",
=======
    version = "0.3.2",
>>>>>>> 4a62cf26
    author = "Kirit Saelensminde",
    author_email = "kirit@felspar.com",
    url = 'https://github.com/Felspar/django-fost-authn',
    description = ("HTTP SHA1 HMAC authentication backend for Django"),
    license = "Boost Software License - Version 1.0 - August 17th, 2003",
    keywords = "django authentication hmac sha1 fost",
    long_description = read('README','README.markdown'),
    classifiers=[
        "Development Status :: 3 - Alpha",
        "Framework :: Django",
        "Intended Audience :: Developers",
        "Programming Language :: Python",
        "Topic :: Software Development :: Libraries :: Python Modules",
        "License :: OSI Approved",
    ],
    packages=['fost_authn', 'fost_authn_debug'],
)<|MERGE_RESOLUTION|>--- conflicted
+++ resolved
@@ -10,11 +10,7 @@
 
 setup(
     name = "django-fost-authn",
-<<<<<<< HEAD
-    version = "0.3.1",
-=======
     version = "0.3.2",
->>>>>>> 4a62cf26
     author = "Kirit Saelensminde",
     author_email = "kirit@felspar.com",
     url = 'https://github.com/Felspar/django-fost-authn',
