--- conflicted
+++ resolved
@@ -1,10 +1,8 @@
-<<<<<<< HEAD
 2013-07-10  Kirit Saelensminde  <kirit@felspar.com>
  Assume that the user name in the Authorization header will be UTF-7 encoded.
-=======
+
 2012-05-01  Kirit Saelensminde  <kirit@felspar.com>
  Removed a log that was leaking the secret into the log file.
->>>>>>> 55b77773
 
 2012-04-05  Kirit Saelensminde  <kirit@felspar.com>
  Added an especially ugly hack to get around a problem with Django 1.0 and the test client which breaks the raw_post_data.
